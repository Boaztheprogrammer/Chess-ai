# Chess AI

A simple neural network-based chess engine.

## Training
1. Put `X_games.npy` and `y_labels.npy` in a `training_data/` directory.
2. Run `python model_trainer.py` to train the model. If loading a saved
   model fails with a message about `model.weights.h5`, remove any existing
<<<<<<< HEAD
   `chess_ai_model.keras` and `chess_ai_model.weights.h5` files and rerun
   the script.
=======
   `chess_ai_model.keras` file and rerun the script.
>>>>>>> 63f0be73

## Playing
Run `python chess_game.py` after training to play against the AI.<|MERGE_RESOLUTION|>--- conflicted
+++ resolved
@@ -6,12 +6,10 @@
 1. Put `X_games.npy` and `y_labels.npy` in a `training_data/` directory.
 2. Run `python model_trainer.py` to train the model. If loading a saved
    model fails with a message about `model.weights.h5`, remove any existing
-<<<<<<< HEAD
+
    `chess_ai_model.keras` and `chess_ai_model.weights.h5` files and rerun
    the script.
-=======
    `chess_ai_model.keras` file and rerun the script.
->>>>>>> 63f0be73
 
 ## Playing
 Run `python chess_game.py` after training to play against the AI.